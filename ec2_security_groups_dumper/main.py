"""ec2-security-groups-dumper

Dumps the EC2 firewall rules as a json or csv output. Redirect the output to a
file to dump it to this file.
Useful to keep track of the firewall changes in git.
Can also be used as a backup in case you lose some rules on EC2.

Usage:
    ec2-security-groups-dumper (--json | --csv) [options]
    ec2-security-groups-dumper (-h | --help)

Options:
  -h --help                 Show this screen.
  --region=<region>         Set an AWS region
  --profile=<profile>       Set an AWS/Boto CLI profile
<<<<<<< HEAD
  --vpc=<vpc>               Set a VPC ID to filter by
=======
>>>>>>> 4053e3de

Examples:
    ec2-security-groups-dumper --csv > path/to/ec2-security-groups.csv
    ec2-security-groups-dumper --json > path/to/your-firewall-backup.json

"""
import boto
import boto.ec2
import json
import csv
from docopt import docopt
import StringIO
from types import NoneType, StringType


class FirewallRule(object):

    def __init__(self,
                 id,
                 name,
                 description,
                 rules_ip_protocol=None,
                 rules_from_port=None,
                 rules_to_port=None,
                 rules_grants_group_id=None,
                 rules_grants_name=None,
                 rules_grants_cidr_ip=None):
        """
        Args:
            - id (unicode)
            - name (unicode)
            - description (unicode)
            - rules_ip_protocol (unicode)
            - rules_from_port (unicode)
            - rules_to_port (unicode)
            - rules_grants_group_id (unicode)
            - rules_grants_name (unicode)
            - rules_grants_cidr_ip (unicode)
        """
        assert isinstance(id, unicode), "Invalid id: {}".format(id)
        assert isinstance(name, unicode)
        assert isinstance(description, unicode)
        assert rules_ip_protocol in (u'tcp', u'udp', u'icmp', "-1", None)
        assert isinstance(rules_from_port, (unicode, NoneType))
        assert isinstance(rules_to_port, (unicode, NoneType))
        assert isinstance(rules_grants_group_id, (unicode, NoneType))
        assert isinstance(rules_grants_name, (unicode, NoneType))
        assert isinstance(rules_grants_cidr_ip, (unicode, NoneType))

        self.id = id
        self.name = name
        self.description = description
        self.rules_ip_protocol = rules_ip_protocol
        self.rules_from_port = rules_from_port
        self.rules_to_port = rules_to_port
        self.rules_grants_group_id = rules_grants_group_id
        self.rules_grants_name = rules_grants_name
        self.rules_grants_cidr_ip = rules_grants_cidr_ip

    def as_dict(self):
        """
        Returns:
            dict
        """
        dict_fw = {
            'id': self.id,
            'name': self.name,
            'description': self.description,
            'rules_ip_protocol': self.rules_ip_protocol,
            'rules_from_port': self.rules_from_port,
            'rules_to_port': self.rules_to_port,
            'rules_grants_group_id': self.rules_grants_group_id,
            'rules_grants_name': self.rules_grants_name,
            'rules_grants_cidr_ip': self.rules_grants_cidr_ip
        }

        return dict_fw


class Firewall(object):

<<<<<<< HEAD
    def __init__(self, region=None, profile=None, vpc=None):
=======
    def __init__(self, region=None, profile=None):
>>>>>>> 4053e3de
        """Create a Firewall Object

        Keyword arguments:
        region -- the AWS region to be queried
        profile --  the AWS profile to use
<<<<<<< HEAD
        vpc -- the AWS VPC to filter by
        """
        self.region = region
        self.profile = profile
        self.filters = {}
        if vpc is not None:
            self.filters['vpc_id'] = [vpc]
        self.dict_rules = self._get_rules_from_aws()

        assert type(region) is StringType or NoneType, "The region must be a string."
        assert type(profile) is StringType or NoneType, "The profile must be a string."
        assert type(vpc) is StringType or NoneType, "The vpc must be a string."
=======
        """
        self.region = region
        self.profile = profile
        self.dict_rules = self._get_rules_from_aws()

        assert type(region) is StringType or NoneType, \
            "The region must be a string."
        assert type(profile) is StringType or NoneType, \
            "The profile must be a string."
>>>>>>> 4053e3de

    @property
    def json(self):
        """
        Output the security rules as a json string.

        Return:
            str
        """
        return json.dumps(self.dict_rules,
                          sort_keys=True,
                          indent=2,
                          separators=(',', ': '))

    @property
    def rules(self):
        """
        Returns a sorted list of firewall rules.

        Returns:
            list
        """
        list_of_rules = []

        for main_row in self.dict_rules:
            if 'rules' in main_row:
                for rule_row in main_row['rules']:
                    if 'grants' in rule_row:
                        for grant_row in rule_row['grants']:
                            if 'group_id' in grant_row:
                                # Set a var to not go over 80 chars
                                group_id = grant_row['group_id']

                                # Some VPC grants don't specify a name
                                if 'name' in grant_row:
                                    row_name = grant_row['name']
                                else:
                                    row_name = None

                                # Some VPC grants specify -1 instead for the
                                # ip_protocol instead of not declaring it
                                if rule_row['ip_protocol'] == u'-1':
                                    row_ip_protocol = None
                                else:
                                    row_ip_protocol = rule_row['ip_protocol']

                                fr = FirewallRule(
                                    main_row['id'],
                                    main_row['name'],
                                    main_row['description'],
                                    rules_ip_protocol=row_ip_protocol,
                                    rules_from_port=rule_row['from_port'],
                                    rules_to_port=rule_row['to_port'],
                                    rules_grants_group_id=group_id,
                                    rules_grants_name=row_name)
                                list_of_rules.append(fr)
                            elif 'cidr_ip' in grant_row:
                                fr = FirewallRule(
                                    main_row['id'],
                                    main_row['name'],
                                    main_row['description'],
                                    rules_ip_protocol=rule_row['ip_protocol'],
                                    rules_from_port=rule_row['from_port'],
                                    rules_to_port=rule_row['to_port'],
                                    rules_grants_cidr_ip=grant_row['cidr_ip'])
                                list_of_rules.append(fr)
                            else:
                                raise ValueError("Unsupported grant:",
                                                 grant_row)
                    else:
                        fr = FirewallRule(
                            main_row['id'],
                            main_row['name'],
                            main_row['description'],
                            rules_ip_protocol=rule_row['ip_protocol'],
                            rules_from_port=rule_row['from_port'],
                            rules_to_port=rule_row['to_port'])
                        list_of_rules.append(fr)
            else:
                fr = FirewallRule(main_row['id'],
                                  main_row['name'],
                                  main_row['description'])
                list_of_rules.append(fr)

        # Sort the data in order to get a consistent output
        sorted_list = sorted(list_of_rules,
                             key=lambda fr: (fr.id,
                                             fr.name,
                                             fr.description,
                                             fr.rules_ip_protocol,
                                             fr.rules_from_port,
                                             fr.rules_to_port,
                                             fr.rules_grants_group_id,
                                             fr.rules_grants_name,
                                             fr.rules_grants_cidr_ip))

        return sorted_list

    @property
    def csv(self):
        """
        Returns the security rules as a CSV.

        CSV format:
        - id
        - name
        - description
        - rules_ip_protocol
        - rules_from_port
        - rules_to_port
        - rules_grants_group_id
        - rules_grants_name
        - rules_grants_cidr_ip

        Returns:
            str
        """
        # Generate a csv file in memory with all the data in
        output = StringIO.StringIO()
        fieldnames = ['id',
                      'name',
                      'description',
                      'rules_ip_protocol',
                      'rules_from_port',
                      'rules_to_port',
                      'rules_grants_group_id',
                      'rules_grants_name',
                      'rules_grants_cidr_ip']
        writer = csv.DictWriter(output, fieldnames=fieldnames)
        writer.writeheader()
        for fr in self.rules:
            writer.writerow(fr.as_dict())

        # Get the CSV in a string
        csv_content = output.getvalue()

        # Removing some useless newline at the end
        stripped_csv_content = csv_content.strip()

        return stripped_csv_content

    def _get_rules_from_aws(self):
        """
        Load the EC2 security rules off AWS into a list of dict.

        Returns:
            list
        """
        list_of_rules = list()

        if self.region:
            conn = boto.ec2.connect_to_region(region_name=self.region,
                                              profile_name=self.profile)
        else:
            conn = boto.connect_ec2(profile_name=self.profile)
<<<<<<< HEAD
        security_groups = conn.get_all_security_groups(filters=self.filters)
=======
        security_groups = conn.get_all_security_groups()
>>>>>>> 4053e3de
        for group in security_groups:
            group_dict = dict()
            group_dict['id'] = group.id
            group_dict['name'] = group.name
            if group.description:
                group_dict['description'] = group.description

            if group.rules:
                group_dict['rules'] = list()

            for rule in group.rules:
                rule_dict = dict()
                rule_dict['ip_protocol'] = rule.ip_protocol
                rule_dict['from_port'] = rule.from_port
                rule_dict['to_port'] = rule.to_port

                if rule.grants:
                    rule_dict['grants'] = list()

                for grant in rule.grants:
                    grant_dict = dict()
                    if grant.name:
                        grant_dict['name'] = grant.name
                    if grant.group_id:
                        grant_dict['group_id'] = grant.group_id
                    if grant.cidr_ip:
                        grant_dict['cidr_ip'] = grant.cidr_ip

                    rule_dict['grants'].append(grant_dict)

                group_dict['rules'].append(rule_dict)

            list_of_rules.append(group_dict)

        return list_of_rules


def main():
    arguments = docopt(__doc__)

    if '--region' in arguments:
        region = arguments['--region']
    else:
        region = None

    if '--profile' in arguments:
        profile = arguments['--profile']
    else:
        profile = None

<<<<<<< HEAD
    if '--vpc' in arguments:
        vpc = arguments['--vpc']
    else:
        vpc = None

    firewall = Firewall(region=region, profile=profile, vpc=vpc)
=======
    firewall = Firewall(region=region, profile=profile)
>>>>>>> 4053e3de

    if arguments['--json']:
        print firewall.json
    elif arguments['--csv']:
        print firewall.csv


if __name__ == '__main__':
    main()<|MERGE_RESOLUTION|>--- conflicted
+++ resolved
@@ -13,10 +13,7 @@
   -h --help                 Show this screen.
   --region=<region>         Set an AWS region
   --profile=<profile>       Set an AWS/Boto CLI profile
-<<<<<<< HEAD
   --vpc=<vpc>               Set a VPC ID to filter by
-=======
->>>>>>> 4053e3de
 
 Examples:
     ec2-security-groups-dumper --csv > path/to/ec2-security-groups.csv
@@ -98,17 +95,12 @@
 
 class Firewall(object):
 
-<<<<<<< HEAD
     def __init__(self, region=None, profile=None, vpc=None):
-=======
-    def __init__(self, region=None, profile=None):
->>>>>>> 4053e3de
         """Create a Firewall Object
 
         Keyword arguments:
         region -- the AWS region to be queried
         profile --  the AWS profile to use
-<<<<<<< HEAD
         vpc -- the AWS VPC to filter by
         """
         self.region = region
@@ -118,21 +110,12 @@
             self.filters['vpc_id'] = [vpc]
         self.dict_rules = self._get_rules_from_aws()
 
-        assert type(region) is StringType or NoneType, "The region must be a string."
-        assert type(profile) is StringType or NoneType, "The profile must be a string."
-        assert type(vpc) is StringType or NoneType, "The vpc must be a string."
-=======
-        """
-        self.region = region
-        self.profile = profile
-        self.dict_rules = self._get_rules_from_aws()
-
         assert type(region) is StringType or NoneType, \
             "The region must be a string."
         assert type(profile) is StringType or NoneType, \
             "The profile must be a string."
->>>>>>> 4053e3de
-
+
+        assert type(vpc) is StringType or NoneType, "The vpc must be a string."
     @property
     def json(self):
         """
@@ -287,11 +270,7 @@
                                               profile_name=self.profile)
         else:
             conn = boto.connect_ec2(profile_name=self.profile)
-<<<<<<< HEAD
         security_groups = conn.get_all_security_groups(filters=self.filters)
-=======
-        security_groups = conn.get_all_security_groups()
->>>>>>> 4053e3de
         for group in security_groups:
             group_dict = dict()
             group_dict['id'] = group.id
@@ -342,16 +321,12 @@
     else:
         profile = None
 
-<<<<<<< HEAD
     if '--vpc' in arguments:
         vpc = arguments['--vpc']
     else:
         vpc = None
 
     firewall = Firewall(region=region, profile=profile, vpc=vpc)
-=======
-    firewall = Firewall(region=region, profile=profile)
->>>>>>> 4053e3de
 
     if arguments['--json']:
         print firewall.json
